#!/usr/bin/env nextflow

x = 1
y = ['a','b']

process foo {
    echo true

    input:
    val x
    val y

    output:
<<<<<<< HEAD
    val y using channel
=======
    val y into channel
>>>>>>> 81295f1d

    "echo $x - $y"

}


channel.subscribe {
    println "foo out: $it"
}<|MERGE_RESOLUTION|>--- conflicted
+++ resolved
@@ -11,11 +11,7 @@
     val y
 
     output:
-<<<<<<< HEAD
-    val y using channel
-=======
     val y into channel
->>>>>>> 81295f1d
 
     "echo $x - $y"
 
