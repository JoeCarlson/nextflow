/*
 * Copyright (c) 2013-2014, Centre for Genomic Regulation (CRG).
 * Copyright (c) 2013-2014, Paolo Di Tommaso and the respective authors.
 *
 *   This file is part of 'Nextflow'.
 *
 *   Nextflow is free software: you can redistribute it and/or modify
 *   it under the terms of the GNU General Public License as published by
 *   the Free Software Foundation, either version 3 of the License, or
 *   (at your option) any later version.
 *
 *   Nextflow is distributed in the hope that it will be useful,
 *   but WITHOUT ANY WARRANTY; without even the implied warranty of
 *   MERCHANTABILITY or FITNESS FOR A PARTICULAR PURPOSE.  See the
 *   GNU General Public License for more details.
 *
 *   You should have received a copy of the GNU General Public License
 *   along with Nextflow.  If not, see <http://www.gnu.org/licenses/>.
 */

package nextflow.script
import groovyx.gpars.dataflow.DataflowQueue
import groovyx.gpars.dataflow.DataflowVariable
import groovyx.gpars.dataflow.DataflowWriteChannel
import nextflow.Session
import nextflow.processor.TaskConfig
import nextflow.processor.TaskProcessor
import spock.lang.Specification
import test.TestParser
/**
 *
 * @author Paolo Di Tommaso <paolo.ditommaso@gmail.com>
 */
class CliRunnerTest extends Specification {

    def testProcess () {

        setup:
        def runner = new CliRunner([process:[executor:'nope']])

        /*
         * Test a task with a very simple body.
         * For testing purposes the processor just return the script itself as result
         */
        when:
        def script =
            """
            process sayHello  {
                "echo Hello world"
            }
            """

        runner.execute(script)

        // when no outputs are specified, the 'stdout' is the default output
        then:
        runner.result instanceof DataflowVariable
        runner.result.val == "echo Hello world"

    }


    def testProcessorConfig() {

        /*
         * test that the *instanceType* attribute is visible in the taskConfig object
         */
        when:
        def runner = new CliRunner( process: [executor:'nope', instanceType:'alpha'] )
        def script =
            '''
            process simpleTask  {
                input:
                val x from 1
                output:
                stdout into result

                """echo $x"""
            }

            '''
        runner.execute(script)
        then:
        runner.getScript().getTaskProcessor().taskConfig.name == 'simpleTask'
        runner.getScript().getTaskProcessor().taskConfig.instanceType == 'alpha'


        /*
         * test that the *instanceType* property defined by the task (beta)
         * override the one define in the main config (alpha)
         */
        when:
        def runner2 = new CliRunner( process: [executor:'nope', instanceType:'alpha'] )
        def script2 =
            '''
            process otherTask  {
                instanceType 'beta'
                input:
                val x from 1
                output:
                stdout result

                """echo $x"""
            }

            '''
        runner2.execute(script2)

        then:
        runner2.getScript().getTaskProcessor().taskConfig.name == 'otherTask'
        runner2.getScript().getTaskProcessor().taskConfig.instanceType == 'beta'

    }


    def testProcessWithArgs () {
        setup:
        def runner = new CliRunner( executor: 'nope' )

        when:
        def script =
            '''
            process task2  {
                input:
                val x from 1
                val y from ([3])
                output:
                stdout result

                """echo $x - $y"""
            }

            '''
        runner.execute(script)

        then:
        runner.getResult().val == 'echo 1 - 3'
        runner.getScript().getTaskProcessor().getName() == 'task2'
        runner.getScript().getTaskProcessor().taskConfig.name == 'task2'
        runner.getScript().getTaskProcessor().taskConfig.inputs[0].inChannel.getVal() == 1
        runner.getScript().getTaskProcessor().taskConfig.inputs[1].inChannel instanceof DataflowQueue
        runner.getScript().getTaskProcessor().taskConfig.outputs[0].outChannel instanceof DataflowWriteChannel
    }


    def testProcessEcho () {

        setup:
        def runner = new CliRunner( executor: 'nope' )

        when:
        def script =
            '''
            process test  {
                input:
                val x from 1
                output:
                stdout result

                "echo $x"
            }
            '''
        runner.execute(script)

        then:
        runner.getResult().val == 'echo 1'
        runner.script.taskProcessor.taskConfig.name == 'test'

    }



    def testProcessVariables () {


        setup:
        def runner = new CliRunner( executor: 'nope' )

        def script = '''
            X = 1
            Y = 2
            process test {
                input:
                val Y

                "$X-$Y-3"
            }

            '''


        expect:
        runner.execute(script).val == '1-2-3'

    }

    def testProcessVariables2 () {

        setup:
        def runner = new CliRunner( executor: 'nope' )

        def script = '''
            X = 1
            Y = 2
            process test {
                input:
                val Y

                exec:
                def Z = 3
                "$X-$Y-$Z"
            }

            '''

        expect:
        runner.execute(script).val == '1-2-3'

    }


    def testProcessOutFile () {


        setup:
        def runner = new CliRunner( executor: 'nope' )

        def script = '''
            X = file('filename')
            process test {
                input:
                file X

                "cat $X"
            }

            '''

        expect:
        runner.execute(script).val == 'cat filename'

    }

    def testVersion () {

        when:
        def opt = CliRunner.parseMainArgs('-v')

        then:
        assert opt.version

    }

    def testHelp () {

        when:
        def opt = CliRunner.parseMainArgs('-h')

        then:
        assert opt.help

    }


    def testUsage () {

        when:
        CliRunner.parseMainArgs([] as String)
        CliRunner.jcommander.usage()

        then:
        noExceptionThrown()

    }



    def buildConfigObject () {

        setup:
        def env = [PATH:'/local/bin', HOME:'/home/my']

        when:
        def config = CliRunner.buildConfig0(env,null)

        then:
        ('PATH' in config.env )
        ('HOME' in config.env )
        !('XXX' in config.env )

        config.env.PATH == '/local/bin'
        config.env.HOME == '/home/my'

    }

    def buildConfigObject2 () {

        setup:
        def env = [HOME:'/home/my', PATH:'/local/bin', 'dot.key.name':'any text']

        def text1 = '''
        task { field1 = 1; field2 = 'hola'; }
        env { alpha = 'a1'; beta  = 'b1'; HOME="$HOME:/some/path"; }
        '''

        def text2 = '''
        task { field2 = 'Hello' }
        env { beta = 'b2'; delta = 'd2'; HOME="$HOME:/local/path"; XXX="$PATH:/xxx"; YYY = "$XXX:/yyy"; WWW = "${WWW?:''}:value"   }
        '''

        when:
        def config1 = CliRunner.buildConfig0(env, [text1])
        def config2 = CliRunner.buildConfig0(env, [text1, text2])

        // note: configuration object can be modified like any map
        config2.env ['ZZZ'] = '99'

        then:
        config1.task.field1 == 1
        config1.task.field2 == 'hola'
        config1.env.HOME == '/home/my:/some/path'
        config1.env.PATH == '/local/bin'
        config1.env.'dot.key.name' == 'any text'

        config2.task.field1 == 1
        config2.task.field2 == 'Hello'
        config2.env.alpha == 'a1'
        config2.env.beta == 'b2'
        config2.env.delta == 'd2'
        config2.env.HOME == '/home/my:/local/path'
        config2.env.XXX == '/local/bin:/xxx'
        config2.env.PATH == '/local/bin'
        config2.env.YYY == '/local/bin:/xxx:/yyy'
        config2.env.ZZZ == '99'
        config2.env.WWW == ':value'

    }

    def buildConfigObject3 () {

        setup:
        def env = [HOME:'/home/my', PATH:'/local/bin', 'dot.key.name':'any text']

        def text1 = '''
        task { field1 = 1; field2 = 'hola'; }
        env { alpha = 'a1'; beta  = 'b1'; HOME="$HOME:/some/path"; }
        params { demo = 1   }
        '''


        when:
        def config1 = CliRunner.buildConfig0(env, [text1])

        then:
        config1.task.field1 == 1
        config1.task.field2 == 'hola'
        config1.env.HOME == '/home/my:/some/path'
        config1.env.PATH == '/local/bin'
        config1.env.'dot.key.name' == 'any text'

        config1.params.demo == 1


    }


    def testValidateConfigFiles () {
        when:
        def files = CliRunner.validateConfigFiles(['file1','file2'])

        then:
        thrown(CliRunner.CliArgumentException)

        when:
        def f1 = File.createTempFile('file1','x').absoluteFile
        def f2 = File.createTempFile('file1','x').absoluteFile
        files = CliRunner.validateConfigFiles([f1.toString(), f2.toString()])

        then:
        files == [f1, f2]

        cleanup:
        f1?.delete()
        f2?.delete()

    }


    def testConfigToMap  () {

        setup:
        def config = new ConfigSlurper().parse( 'task {field1=1; field2="two"}; env { x = 99 } ' )

        when:
        def map = CliRunner.configToMap(config)
        map.env.PATH = '/local/bin'

        then:
        map.task.field1 == 1
        map.task.field2 == "two"
        map.env.x == 99
        map.env.y == null
        map.env.PATH == '/local/bin'

    }

<<<<<<< HEAD


    def testAddLibPath() {

        setup:
        def path1 = File.createTempDir()
        def path2 = File.createTempDir()
        def jar1 = new File(path2, 'lib1.jar'); jar1.createNewFile()
        def jar2 = new File(path2, 'lib2.jar'); jar2.createNewFile()

        when:
        def runner = new CliRunner()
        runner.addLibPaths( path1 )
        then:
        runner.libraries == [ path1 ]


        when:
        runner = new CliRunner()
        runner.addLibPaths( path2 )
        then:
        runner.libraries.sort() == [ path2, jar1, jar2 ].sort()


        cleanup:
        path1.deleteDir()
        path2.deleteDir()

    }


    def testSetLibPath() {


        setup:
        def path1 = File.createTempDir()
        def path2 = File.createTempDir()
        def jar1 = new File(path2, 'lib1.jar'); jar1.createNewFile()
        def jar2 = new File(path2, 'lib2.jar'); jar2.createNewFile()

        when:
        def runner = new CliRunner()
        runner.setLibPath(jar1.toString())
        then:
        runner.libraries == [ jar1 ]

        when:
        runner = new CliRunner()
        runner.libPath = "${jar1}:${jar2}"
        then:
        runner.libraries == [ jar1, jar2 ]


        when:
        runner = new CliRunner()
        runner.setLibPath('some/lib.jar')

        then:
        thrown(MissingLibraryException)

        cleanup:
        path1.deleteDir()
        path2.deleteDir()


    }

=======
>>>>>>> c076847a
    def testProcessNameOptions ( ) {

        setup:
        // -- this represent the configuration file
        def config = '''
            executor = 'nope'

            process.delta = '333'
            process.$hola.beta = '222'
            process.$hola.gamma = '555'

            process.$ciao.beta = '999'

            '''

        def script = '''
            process hola {
              alpha 1
              beta 2

              input:
              val x

              return ''
            }
            '''

        def session = new Session( new ConfigSlurper().parse(config))

        when:
        TaskProcessor process = new TestParser(session).parseScript(script).run()

        then:
        process.taskConfig instanceof TaskConfig
        process.taskConfig.alpha == 1
        process.taskConfig.beta == '222'  // !! this value is overridden by the one in the config file
        process.taskConfig.delta == '333'
        process.taskConfig.gamma == '555'

    }

    def testProcessNameOptions2( ) {

        setup:
        // -- this represent the configuration file
        def config = '''
            executor = 'nope'

            process {
                delta = '333'

                $hola {
                    beta = '222'
                    gamma = '555'
                }

                $ciao {
                    beta = '999'
                }
            }


            '''

        def script = '''
            process hola {
              alpha 1
              beta 2

              input:
              val x

              return ''
            }
            '''

        def session = new Session( new ConfigSlurper().parse(config))

        when:
        TaskProcessor process = new TestParser(session).parseScript(script).run()

        then:
        process.taskConfig instanceof TaskConfig
        process.taskConfig.alpha == 1
        process.taskConfig.beta == '222'  // !! this value is overridden by the one in the config file
        process.taskConfig.delta == '333'
        process.taskConfig.gamma == '555'

    }

    def testModulesConfig() {

        setup:
        // -- this represent the configuration file
        def config = '''
            executor = 'nope'
            process.module = 'a/1'
            '''

        def script = '''
            process hola {
              module 'b/2'
              module 'c/3'

              'echo 1'
            }
            '''

        def session = new Session(new ConfigSlurper().parse(config))

        when:
        TaskProcessor process = new TestParser(session).parseScript(script).run()

        then:
        process.taskConfig instanceof TaskConfig
        process.taskConfig.getModule() == ['b/2','c/3']
    }

    def testModulesConfig2() {

        setup:
        /*
         * the module defined in the config file 'b/2' has priority and overrides the 'a/1' and 'c/3'
         */
        def config = '''
            executor = 'nope'
            process.module = 'a/1'
            process.$hola.module = 'b/2:z/9'
            '''

        def script = '''
            process hola {
              module 'c/3'
              module 'd/4'

              'echo 1'
            }
            '''

        def session = new Session(new ConfigSlurper().parse(config))

        when:
        TaskProcessor process = new TestParser(session).parseScript(script).run()

        then:
        process.taskConfig instanceof TaskConfig
        process.taskConfig.getModule() == ['b/2','z/9']
    }

    def testModulesConfig3() {

        setup:
        /*
         * the module defined in the config file 'b/2' has priority and overrides the 'a/1' and 'c/3'
         */
        def config = '''
            executor = 'nope'
            process.module = 'a/1'
            '''

        def script = '''
            process hola {
              'echo 1'
            }
            '''

        def session = new Session(new ConfigSlurper().parse(config))

        when:
        TaskProcessor process = new TestParser(session).parseScript(script).run()

        then:
        process.taskConfig instanceof TaskConfig
        process.taskConfig.getModule() == ['a/1']
    }


    def testCommandLineOptions() {

        when:
        def opt = CliRunner.parseMainArgs('-daemon.x=1', '-daemon.y.z=2')


        then:
        opt.daemonOptions.x == '1'
        opt.daemonOptions.'y.z'== '2'

    }

    def testCommandDaemonOptions() {

        when:
        def opt = new CliOptions(daemonOptions: [group:'pippo', join:'192.168.0.1', 'x.y.z': 123])
        def result = CliRunner.buildConfig([], opt)
        then:
        result.daemon == [group:'pippo', join:'192.168.0.1', x:[y:[z:123]]]

    }

    def testCommandExecutorOptions() {

        when:
        def opt = new CliOptions(executorOptions: [ alpha: 1, 'beta.x': 'hola', 'beta.y': 'ciao' ])
        def result = CliRunner.buildConfig([], opt)
        then:
        result.executor.alpha == 1
        result.executor.beta.x == 'hola'
        result.executor.beta.y == 'ciao'


    }

//
//    def testParamsOverride() {
//
//        given:
//        def config = '''
//            params.cpus = 10
//
//            derived.value = "x ${params.cpus}"
//            '''
//
//        when:
//        def obj = new ConfigSlurper().parse(config)
//        then:
//        obj.params.cpus == 10
//        obj.derived.value == 'x 10'
//
//
//        when:
//        def map = [params:[cpus:20] ]
//        def parser = new ConfigSlurper()
//        parser.setBinding(map)
//        obj = parser.parse(config)
//        then:
//        obj.params.cpus == 20
//        obj.derived.value == 'x 20'
//    }


}<|MERGE_RESOLUTION|>--- conflicted
+++ resolved
@@ -404,76 +404,7 @@
 
     }
 
-<<<<<<< HEAD
-
-
-    def testAddLibPath() {
-
-        setup:
-        def path1 = File.createTempDir()
-        def path2 = File.createTempDir()
-        def jar1 = new File(path2, 'lib1.jar'); jar1.createNewFile()
-        def jar2 = new File(path2, 'lib2.jar'); jar2.createNewFile()
-
-        when:
-        def runner = new CliRunner()
-        runner.addLibPaths( path1 )
-        then:
-        runner.libraries == [ path1 ]
-
-
-        when:
-        runner = new CliRunner()
-        runner.addLibPaths( path2 )
-        then:
-        runner.libraries.sort() == [ path2, jar1, jar2 ].sort()
-
-
-        cleanup:
-        path1.deleteDir()
-        path2.deleteDir()
-
-    }
-
-
-    def testSetLibPath() {
-
-
-        setup:
-        def path1 = File.createTempDir()
-        def path2 = File.createTempDir()
-        def jar1 = new File(path2, 'lib1.jar'); jar1.createNewFile()
-        def jar2 = new File(path2, 'lib2.jar'); jar2.createNewFile()
-
-        when:
-        def runner = new CliRunner()
-        runner.setLibPath(jar1.toString())
-        then:
-        runner.libraries == [ jar1 ]
-
-        when:
-        runner = new CliRunner()
-        runner.libPath = "${jar1}:${jar2}"
-        then:
-        runner.libraries == [ jar1, jar2 ]
-
-
-        when:
-        runner = new CliRunner()
-        runner.setLibPath('some/lib.jar')
-
-        then:
-        thrown(MissingLibraryException)
-
-        cleanup:
-        path1.deleteDir()
-        path2.deleteDir()
-
-
-    }
-
-=======
->>>>>>> c076847a
+
     def testProcessNameOptions ( ) {
 
         setup:
