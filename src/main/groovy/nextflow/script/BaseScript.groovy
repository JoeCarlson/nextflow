/*
 * Copyright (c) 2012, the authors.
 *
 *   This file is part of 'Nextflow'.
 *
 *   Nextflow is free software: you can redistribute it and/or modify
 *   it under the terms of the GNU General Public License as published by
 *   the Free Software Foundation, either version 3 of the License, or
 *   (at your option) any later version.
 *
 *   Nextflow is distributed in the hope that it will be useful,
 *   but WITHOUT ANY WARRANTY; without even the implied warranty of
 *   MERCHANTABILITY or FITNESS FOR A PARTICULAR PURPOSE.  See the
 *   GNU General Public License for more details.
 *
 *   You should have received a copy of the GNU General Public License
 *   along with Nextflow.  If not, see <http://www.gnu.org/licenses/>.
 */

package nextflow.script

import java.nio.file.Path

import groovy.transform.PackageScope
import groovy.util.logging.Slf4j
import nextflow.Session
import nextflow.executor.AbstractExecutor
import nextflow.executor.DnaNexusExecutor
import nextflow.executor.LocalExecutor
import nextflow.executor.NopeExecutor
import nextflow.executor.SgeExecutor
import nextflow.executor.SlurmExecutor
import nextflow.processor.MergeTaskProcessor
import nextflow.processor.ParallelTaskProcessor
import nextflow.processor.TaskConfig
import nextflow.processor.TaskConfigWrapper
import nextflow.processor.TaskProcessor
import nextflow.util.CacheHelper
import nextflow.util.FileHelper
/**
 * Any user defined script will extends this class, it provides the base execution context
 *
 * @author Paolo Di Tommaso <paolo.ditommaso@gmail.com>
 */
@Slf4j
abstract class BaseScript extends Script {


    protected BaseScript(){ }

    protected BaseScript(Binding binding) {
        super(binding)
    }

    /*
     * The script execution session, declare it private to prevent the user script to be able to access it
     */
    @Lazy
    private Session session = { getBinding()?.getVariable('__$session') as Session } ()

    private final random = new Random()


    /**
     * Holds the configuration object which will used to execution the user tasks
     */
    @Lazy
    Map config = { session.config } ()

    @Lazy
    InputStream stdin = { System.in }()

    private TaskProcessor taskProcessor

    /** Access to the last *process* object -- only for testing purpose */
    @PackageScope
    TaskProcessor getTaskProcessor() { taskProcessor }

    private result

    /** Access to the last *process* result -- only for testing purpose */
    @PackageScope
    Object getResult() { result }

    /**
     * Enable disable task 'echo' configuration property
     * @param value
     */
    def void echo(boolean value = true) {
        config.process.echo = value
    }

    /**
     * Stop the current execution returning an error code and message
     *
     * @param exitCode The exit code to be returned
     * @param message The message that will be reported in the log file (optional)
     */
    def void exit(int exitCode, String message = null) {
        if ( exitCode && message ) {
            log.error message
        }
        else if ( message ) {
            log.info message
        }
        System.exit(exitCode)
    }

    /**
     * Stop the current execution returning a 0 error code and the specified message
     *
     * @param message The message that will be reported in the log file
     */
    def void exit( String message ) {
        exit(0, message)
    }

    /**
     * Create a folder for the given key. It guarantees to return the same folder name
     * the same provided object key.
     *
     * @param key An object to be used as cache-key creating the folder, it can be any object
     *          or an array or objects to use multi-objects key
     *
     * @return The {@code File} to the cached directory or a newly created folder for the specified key
     */
    Path cacheableDir( Object key ) {
        assert key, "Please specify the 'key' argument on 'cacheableDir' method"

        def hash = CacheHelper.hasher([ session.uniqueId, key, session.cacheable ? 0 : random.nextInt() ]).hash()

        def file = FileHelper.createWorkFolder(session.workDir, hash)
        if( !file.exists() && !file.mkdirs() ) {
            throw new IOException("Unable to create folder: $file -- Check file system permission" )
        }

        return file
    }

    /**
     * Create a file for the given key. It guarantees to return the same file name
     * the same provided object key.
     *
     * @param key
     * @param name
     * @return
     */
    Path cacheableFile( Object key, String name = null ) {

        // the cacheability is guaranteed by the folder
        def folder = cacheableDir(key)

        if( !name ) {
            name = key instanceof File ? key.name : key.toString()
        }

        return folder.resolve(name)
    }

    /**
     * @return Create a temporary directory
     */
    File tempDir() {
        def file = FileHelper.createTempFolder(session.workDir)
        if( !file.exists() && !file.mkdirs() ) {
            throw new IOException("Unable to create folder: $file -- Check file system permission" )
        }
        return file
    }

    /**
     * @return Create a temporary file
     */
    File tempFile( String name = 'temp.file') {

        def folder = tempDir()
        return new File(folder, name)
    }

    /**
     * Create a task processor
     *
     * @param name The name used to label this processor
     * @param block The code block to be executed
     * @return The {@code Processor} instance
     */
    private createProcessor( Class<? extends TaskProcessor> processorClass, String name, Closure<String> block  ) {
        assert block

        def taskConfig = new TaskConfig(this)

        // set 'default' properties defined in the configuration file in the 'task' section
        if( config.process instanceof Map ) {
            config.process .each { String key, value -> taskConfig.setProperty(key,value) }
        }
        else if( config.task instanceof Map ) {
            log.warn "Note: configuration attribute 'task' has been deprecated -- replace it by using attribute 'process'"
            config.task.each { String key, value -> taskConfig.setProperty(key,value) }
        }

        // set the task name in the config object
        if( name ) {
            taskConfig.name = name
        }

        // Invoke the code block, which will return the script closure to the executed
        // As side effect will set all the properties declaration in the 'taskConfig' object
        // Note: the config object is wrapped by a TaskConfigWrapper because it is required
        // to raise a MissingPropertyException when some values is missing, so that the Closure
        // will try to fallback on the owner object
        def script = new TaskConfigWrapper(taskConfig).with ( block ) as Closure
        if ( !script ) throw new IllegalArgumentException("Missing script in the specified task block -- make sure it terminates with the script string to be executed")

        // load the executor to be used
        def executorClass = loadExecutorClass( getExecutorConfig(taskConfig) )

        def executor = executorClass.newInstance()
        def processor = processorClass.newInstance( executor, session, this, taskConfig, script )

        return taskProcessor = processor

    }

    /**
     * Find out the 'executor' to be used in the process definition or in teh session configuration object
     *
     * @param taskConfig
     */
    private getExecutorConfig(Map taskConfig) {
        log.debug ">> taskConfig $taskConfig"

        // create the processor object
        def result = taskConfig.executor?.toString()

        // fallback on deprecated attribute
        if( !result && taskConfig.processor ) {
            result = taskConfig.processor?.toString()
            log.warn "Note: configuration attribute 'processor' has been deprecated -- replace it by using the attribute 'executor'"
        }

        // fallback on config file definition
        if( !result ) {
            result = session.config.executor?.toString()
        }

        if( !result && session.config.processor ) {
            result = session.config.processor?.toString()
            log.warn "Note: configuration attribute 'processor' has been deprecated -- replace it by using the attribute 'executor' in the 'nextflow.conf' file"
        }

        log.debug "<< taskConfig result: $result"
        return result
    }


    def process( Map<String,?> args, String name, Closure code ) {
        log.debug "Create task: $name -- $args "
        def clazz = args.merge ? MergeTaskProcessor : ParallelTaskProcessor
        result = createProcessor(clazz, name, code).run()
    }

    def process( String name, Closure code ) {
        log.debug "Create task: $name -- noargs"
        result = createProcessor(ParallelTaskProcessor, name, code).run()
    }



//    def process(Map<String,?> args, String name ) {
//        log.debug "Create task: $name with: $args"
//        task(name, { return '' })
//    }

//    def process(String name ) {
//        log.debug "Create task: $name "
//        task(name, { return '' })
//    }


    /*
     * Map the executor class to its 'friendly' name
     */
    static executorsMap = [
            'nope': NopeExecutor.name,
            'local': LocalExecutor.name,
            'sge':  SgeExecutor.name,
            'oge':  SgeExecutor.name,
            'slurm': SlurmExecutor.name,
            'dnanexus': DnaNexusExecutor.name
    ]

    @PackageScope
<<<<<<< HEAD
    static Class<? extends AbstractExecutor> loadExecutorClass(String executorName) {
        log.debug ">> processorType: $executorName"
        def className = executorName ? executorsMap[ executorName?.toLowerCase()  ] : LocalExecutor.name
=======
    static Class<? extends AbstractExecutor> loadExecutorClass(String processorType) {

        String className = processorType ? executorsMap[ processorType?.toLowerCase()  ] : LocalExecutor.name
>>>>>>> 27460757

        // if the className is empty (because the 'processorType' does not map to any class, fallback to the 'processorType' itself)
        if( !className ) {
            className = executorName
        }

        log.debug "Loading executor class: ${className}"
        try {
            Thread.currentThread().getContextClassLoader().loadClass(className) as Class<AbstractExecutor>
        }
        catch( Exception e ) {
            throw new IllegalArgumentException("Cannot find a valid class for specified executor: '${executorName}'")
        }

    }




}<|MERGE_RESOLUTION|>--- conflicted
+++ resolved
@@ -290,15 +290,9 @@
     ]
 
     @PackageScope
-<<<<<<< HEAD
     static Class<? extends AbstractExecutor> loadExecutorClass(String executorName) {
         log.debug ">> processorType: $executorName"
         def className = executorName ? executorsMap[ executorName?.toLowerCase()  ] : LocalExecutor.name
-=======
-    static Class<? extends AbstractExecutor> loadExecutorClass(String processorType) {
-
-        String className = processorType ? executorsMap[ processorType?.toLowerCase()  ] : LocalExecutor.name
->>>>>>> 27460757
 
         // if the className is empty (because the 'processorType' does not map to any class, fallback to the 'processorType' itself)
         if( !className ) {
